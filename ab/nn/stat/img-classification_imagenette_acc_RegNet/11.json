[
    {
<<<<<<< HEAD
        "accuracy": 0.5788535031847134,
        "batch": 16,
        "duration": 2277995042838,
        "lr": 0.005521603134930625,
        "momentum": 0.8394015238147627,
        "transform": "norm_128_flip",
        "uid": "25fe6b497786f2e68eb75913de7b2bf5"
=======
        "accuracy": 0.5166878980891719,
        "batch": 128,
        "duration": 320049618457,
        "lr": 0.47677411003649284,
        "momentum": 0.22032576619127164,
        "transform": "echo_32_flip",
        "uid": "3b223ebd39f45a17333b65beb43f9531"
>>>>>>> 009e245e
    },
    {
        "accuracy": 0.49171974522292994,
        "batch": 16,
        "duration": 217899800364,
        "lr": 0.0013387782177441696,
        "momentum": 0.8800081764540776,
        "transform": "echo_299_flip",
        "uid": "cf1c8485b4632b6e5239ba1bb9607274"
    },
    {
        "accuracy": 0.3913375796178344,
        "batch": 32,
        "duration": 151204756726,
        "lr": 0.003477355128550615,
        "momentum": 0.8047299715167439,
        "transform": "echo_128_flip",
        "uid": "f28e50e457045e1fd426cb5e4ee63eca"
    }
]<|MERGE_RESOLUTION|>--- conflicted
+++ resolved
@@ -1,14 +1,5 @@
 [
     {
-<<<<<<< HEAD
-        "accuracy": 0.5788535031847134,
-        "batch": 16,
-        "duration": 2277995042838,
-        "lr": 0.005521603134930625,
-        "momentum": 0.8394015238147627,
-        "transform": "norm_128_flip",
-        "uid": "25fe6b497786f2e68eb75913de7b2bf5"
-=======
         "accuracy": 0.5166878980891719,
         "batch": 128,
         "duration": 320049618457,
@@ -16,7 +7,6 @@
         "momentum": 0.22032576619127164,
         "transform": "echo_32_flip",
         "uid": "3b223ebd39f45a17333b65beb43f9531"
->>>>>>> 009e245e
     },
     {
         "accuracy": 0.49171974522292994,
