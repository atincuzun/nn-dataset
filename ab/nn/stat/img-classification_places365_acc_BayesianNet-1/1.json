[
    {
        "accuracy": 0.1466849315068493,
        "batch": 8,
        "duration": 6610226683740,
        "lr": 0.07528322425142854,
        "momentum": 0.0021200553746874434,
        "transform": "norm_32_flip",
        "uid": "8175cf930d26544b4edb7e712a3ca626"
    },
    {
        "accuracy": 0.13654794520547944,
        "batch": 16,
        "duration": 3777685301641,
        "lr": 0.031050985808249287,
        "momentum": 0.2205343696802773,
        "transform": "norm_32",
        "uid": "f7d73247b69b7d7264629d173598137c"
    },
    {
        "accuracy": 0.13528767123287672,
        "batch": 32,
        "duration": 537166771432,
        "lr": 0.02030437046287886,
        "momentum": 0.7181886524829599,
        "transform": "echo_32_flip",
        "uid": "80ecf9622fab02d6bd61769908345d7a"
    },
    {
        "accuracy": 0.11542465753424658,
        "batch": 256,
        "duration": 695536614935,
        "lr": 0.22969576151266452,
        "momentum": 0.7204102389046753,
        "transform": "echo_32",
        "uid": "0512dd8ed240a4d25a3dc139b3041683"
    },
    {
        "accuracy": 0.11304109589041096,
        "batch": 16,
        "duration": 2890438206615,
        "lr": 0.022001898695476006,
        "momentum": 0.2717507896381634,
        "transform": "echo_32_flip",
        "uid": "a268b7ea8bc38e7734a0c00508a6b8b9"
    },
    {
        "accuracy": 0.10906849315068493,
        "batch": 256,
        "duration": 1022301488617,
        "lr": 0.009923384383577327,
        "momentum": 0.9579876045339013,
        "transform": "echo_32",
        "uid": "06c2eac2bec2491777f084a82fcca50d"
    },
    {
        "accuracy": 0.10879452054794521,
        "batch": 256,
        "duration": 984134384306,
        "lr": 0.0306707760032276,
        "momentum": 0.8349910210793984,
        "transform": "echo_32",
        "uid": "794ffaf3990794407157da11940232c8"
    },
    {
        "accuracy": 0.10767123287671233,
        "batch": 256,
        "duration": 528603539398,
        "lr": 0.01599633614570532,
        "momentum": 0.9001740715477092,
        "transform": "echo_32",
        "uid": "4f1e8ab3b48519f573fa5466f45263e1"
    },
    {
        "accuracy": 0.10753424657534247,
        "batch": 256,
        "duration": 692702649610,
        "lr": 0.15491050795209682,
        "momentum": 0.4248225086568441,
        "transform": "echo_32",
        "uid": "832b0e84ef3448a26c5bd9d6d49e09d2"
    },
    {
        "accuracy": 0.10394520547945206,
        "batch": 32,
        "duration": 529049131456,
        "lr": 0.025675090944016616,
        "momentum": 0.20560008289771425,
        "transform": "echo_32_flip",
        "uid": "68535f616826a29ccb34138c8d592e7a"
    },
    {
        "accuracy": 0.09783561643835617,
        "batch": 256,
        "duration": 516320331243,
        "lr": 0.8119809349751828,
        "momentum": 0.6014710475723236,
        "transform": "echo_32",
        "uid": "be7838a033ac958f9df799206b56b47c"
    },
    {
        "accuracy": 0.09698630136986301,
        "batch": 256,
        "duration": 686559226839,
        "lr": 0.7096655625515829,
        "momentum": 0.017446593558437695,
        "transform": "echo_32",
        "uid": "4ca0e7b61ab16fa9fd2a0d2029f38080"
    },
    {
        "accuracy": 0.09191780821917808,
        "batch": 32,
        "duration": 511998768332,
        "lr": 0.37059945584282283,
        "momentum": 0.6122416089679784,
        "transform": "echo_32",
        "uid": "d6743284a42f5272b0f635fb29363c52"
    },
    {
<<<<<<< HEAD
        "accuracy": 0.03019178082191781,
        "batch": 128,
        "duration": 954940449815,
        "lr": 0.0020878599067202276,
        "momentum": 0.6782819258841334,
        "transform": "echo_32_flip",
        "uid": "56734fb52d936e40d11ea20a1a21ff31"
=======
        "accuracy": 0.09046575342465753,
        "batch": 256,
        "duration": 686712198503,
        "lr": 0.8138650915486274,
        "momentum": 0.11164222447267114,
        "transform": "echo_32",
        "uid": "f9d7a0c2171a01beaabf1e80f1919e03"
    },
    {
        "accuracy": 0.039616438356164387,
        "batch": 256,
        "duration": 1033486772340,
        "lr": 0.005926306632238035,
        "momentum": 0.6167166840515487,
        "transform": "echo_32",
        "uid": "ad3fbff4fcad03ad00cea4cc06a2f6d1"
    },
    {
        "accuracy": 0.02158904109589041,
        "batch": 256,
        "duration": 683208464786,
        "lr": 0.004393221182861783,
        "momentum": 0.3165154819434558,
        "transform": "echo_32",
        "uid": "48ad283e3e0957c1d1aa68f4bd757a51"
>>>>>>> c29f3a43
    },
    {
        "accuracy": 0.013424657534246575,
        "batch": 64,
        "duration": 562164598624,
        "lr": 0.0010053048343880635,
        "momentum": 0.19743933241673328,
        "transform": "norm_32",
        "uid": "12577f604ad7005a3dcfef367bbe8d09"
    },
    {
        "accuracy": 0.011287671232876712,
        "batch": 256,
        "duration": 714826123223,
        "lr": 2.3251151838665713e-05,
        "momentum": 0.9933676103460921,
        "transform": "echo_32",
        "uid": "6240109179cf9160527128b02cc6658d"
    },
    {
        "accuracy": 0.009780821917808219,
        "batch": 256,
        "duration": 691317376787,
        "lr": 0.002269712303583813,
        "momentum": 0.17651003065975124,
        "transform": "echo_32",
        "uid": "1f7007c9806d72de9527cbdfdc271569"
    },
    {
        "accuracy": 0.00652054794520548,
        "batch": 128,
        "duration": 525113682665,
        "lr": 0.0007022198263499959,
        "momentum": 0.21885137470981297,
        "transform": "norm_32",
        "uid": "516068d64b507e11ab6fefd95e4e1192"
    },
    {
        "accuracy": 0.0044383561643835615,
        "batch": 4096,
        "duration": 529239288424,
        "lr": 0.00438228768261179,
        "momentum": 0.5387722235140656,
        "transform": "echo_32_flip",
        "uid": "9a8f294332467866e438181cfc903b14"
    },
    {
        "accuracy": 0.004410958904109589,
        "batch": 512,
        "duration": 479086678717,
        "lr": 0.0006547693126570174,
        "momentum": 0.6108134362485679,
        "transform": "echo_32_flip",
        "uid": "978e0f19ca574ef91226ac4572bf8c12"
    },
    {
        "accuracy": 0.0036438356164383563,
        "batch": 64,
        "duration": 545700811363,
        "lr": 7.160937712256587e-05,
        "momentum": 0.7393693394797555,
        "transform": "norm_32",
        "uid": "f6b10cc0df21e52b450b6a3dbe62dc80"
    },
    {
        "accuracy": 0.0032876712328767125,
        "batch": 64,
        "duration": 583839565556,
        "lr": 1.5069423121339604e-05,
        "momentum": 0.6612985723882823,
        "transform": "norm_32_flip",
        "uid": "c224287a336e14040c4554fb716da19c"
    }
]<|MERGE_RESOLUTION|>--- conflicted
+++ resolved
@@ -117,15 +117,6 @@
         "uid": "d6743284a42f5272b0f635fb29363c52"
     },
     {
-<<<<<<< HEAD
-        "accuracy": 0.03019178082191781,
-        "batch": 128,
-        "duration": 954940449815,
-        "lr": 0.0020878599067202276,
-        "momentum": 0.6782819258841334,
-        "transform": "echo_32_flip",
-        "uid": "56734fb52d936e40d11ea20a1a21ff31"
-=======
         "accuracy": 0.09046575342465753,
         "batch": 256,
         "duration": 686712198503,
@@ -151,7 +142,6 @@
         "momentum": 0.3165154819434558,
         "transform": "echo_32",
         "uid": "48ad283e3e0957c1d1aa68f4bd757a51"
->>>>>>> c29f3a43
     },
     {
         "accuracy": 0.013424657534246575,
