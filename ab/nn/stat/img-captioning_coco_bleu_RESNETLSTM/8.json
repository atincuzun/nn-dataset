--- conflicted
+++ resolved
@@ -63,7 +63,6 @@
         "uid": "db16e856-6b5e-4e10-a0d8-593105c34c9e"
     },
     {
-<<<<<<< HEAD
         "accuracy": 0.15376564198472525,
         "batch": 32,
         "duration": 5017518116593,
@@ -107,15 +106,6 @@
         "momentum": 0.7978884844370056,
         "transform": "norm_299",
         "uid": "d3e156783a0428cddf532b74d9dd5a4d"
-=======
-        "accuracy": 0.1544293744112419,
-        "batch": 32,
-        "duration": 5461360692090,
-        "lr": 0.00013107948496995686,
-        "momentum": 0.8257805846662652,
-        "transform": "norm_299",
-        "uid": "54e2c4774ff4788cf9c06e49cab2410d"
->>>>>>> 355632d6
     },
     {
         "accuracy": 0.08474945097438023,
