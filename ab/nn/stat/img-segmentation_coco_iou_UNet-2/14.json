[
    {
        "accuracy": 0.4253576993942261,
        "batch": 32,
        "duration": 9871899231012,
        "lr": 0.008059774808305588,
        "momentum": 0.6303103147686214,
        "transform": "echo_128_flip",
        "uid": "5efd4b56702388a7fc7fe4ed1c8d986b"
    },
    {
        "accuracy": 0.42230120301246643,
        "batch": 64,
        "duration": 10724861929697,
        "lr": 0.00045991212043423364,
        "momentum": 0.8427708402325392,
        "transform": "echo_256",
        "uid": "794a82fecf53419ab6b63e0c78ac7d18"
    },
    {
        "accuracy": 0.3776881694793701,
        "batch": 32,
        "duration": 9638280270531,
        "lr": 0.01842412179854618,
        "momentum": 0.9049366065729001,
        "transform": "echo_64_flip",
        "uid": "9f1bce31c8712305f01fd485b4e41d8c"
    },
    {
        "accuracy": 0.33437690138816833,
        "batch": 4,
        "duration": 9655862226005,
        "lr": 0.0039035253943257983,
        "momentum": 0.5791319220835977,
        "transform": "echo_32_flip",
        "uid": "9eca68b2fc36a3e5ad2873c97ba437d3"
    },
    {
        "accuracy": 0.28930187225341797,
        "batch": 16,
        "duration": 25384237930595,
        "lr": 0.00017721931303073284,
        "momentum": 0.20827408013428916,
        "transform": "echo_32",
<<<<<<< HEAD
        "uid": "1f9f5b55508a4d859af16bcbc2d6a186"
    },
    {
        "accuracy": 0.28119397163391113,
        "batch": 64,
        "duration": 9488441089170,
        "lr": 0.08320128595382785,
        "momentum": 0.8365908585020803,
        "transform": "echo_32_flip",
        "uid": "c0832a25a76e25938b77d989dd3d3c2e"
    },
    {
        "accuracy": 0.2780321538448334,
        "batch": 8,
        "duration": 9672173355885,
        "lr": 2.9822398902292085e-05,
        "momentum": 0.12187171039663924,
        "transform": "echo_64",
        "uid": "fcfb6e16d01950bf4e4a2e99ae3bdcd4"
=======
        "uid": "679eb612c59930266ce363de8af6c18e"
>>>>>>> c3dabc0a
    }
]<|MERGE_RESOLUTION|>--- conflicted
+++ resolved
@@ -42,28 +42,6 @@
         "lr": 0.00017721931303073284,
         "momentum": 0.20827408013428916,
         "transform": "echo_32",
-<<<<<<< HEAD
-        "uid": "1f9f5b55508a4d859af16bcbc2d6a186"
-    },
-    {
-        "accuracy": 0.28119397163391113,
-        "batch": 64,
-        "duration": 9488441089170,
-        "lr": 0.08320128595382785,
-        "momentum": 0.8365908585020803,
-        "transform": "echo_32_flip",
-        "uid": "c0832a25a76e25938b77d989dd3d3c2e"
-    },
-    {
-        "accuracy": 0.2780321538448334,
-        "batch": 8,
-        "duration": 9672173355885,
-        "lr": 2.9822398902292085e-05,
-        "momentum": 0.12187171039663924,
-        "transform": "echo_64",
-        "uid": "fcfb6e16d01950bf4e4a2e99ae3bdcd4"
-=======
         "uid": "679eb612c59930266ce363de8af6c18e"
->>>>>>> c3dabc0a
     }
 ]