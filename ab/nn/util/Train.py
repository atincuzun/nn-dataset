import importlib
import sys
import time as time
from os import remove
from os.path import join
from typing import Union

import numpy as np
from torch.cuda import OutOfMemoryError

import ab.nn.util.CodeEval as codeEvaluator
import ab.nn.util.db.Write as DB_Write
from ab.nn.util.Classes import DataRoll
from ab.nn.util.Exception import *
from ab.nn.util.Loader import load_dataset
from ab.nn.util.Util import *
from ab.nn.util.db.Calc import save_results
from ab.nn.util.db.Read import supported_transformers


def optuna_objective(trial, config, num_workers, min_lr, max_lr, min_momentum, max_momentum, min_dropout, max_dropout,
                     min_batch_binary_power, max_batch_binary_power_local, transform, fail_iterations, n_epochs, pretrained):
    task, dataset_name, metric, nn = config
    try:
        # Load model
        s_prm: set = get_ab_nn_attr(f"nn.{nn}", "supported_hyperparameters")()
        # Suggest hyperparameters
        prms = {}
        for prm in s_prm:
            match prm:
                case 'lr':
                    prms[prm] = trial.suggest_float(prm, min_lr, max_lr, log=True)
                    prms[prm] = trial.suggest_float(prm, min_lr, max_lr, log=True)
                case 'momentum':
                    prms[prm] = trial.suggest_float(prm, min_momentum, max_momentum)
                case 'dropout':
                    prms[prm] = trial.suggest_float(prm, min_dropout, max_dropout)
                case 'pretrained':
                    prms[prm] = float(pretrained if pretrained else trial.suggest_categorical(prm, [0, 1]))
                case _:
                    prms[prm] = trial.suggest_float(prm, 0.0, 1.0)
        batch = trial.suggest_categorical('batch', [max_batch(x) for x in range(min_batch_binary_power, max_batch_binary_power_local + 1)])
        transform_name = trial.suggest_categorical('transform', transform if transform else supported_transformers())
        prms = merge_prm(prms, {'batch': batch, 'transform': transform_name})
        prm_str = ''
        for k, v in prms.items():
            prm_str += f", {k}: {v}"
        print(f"Initialize training with {prm_str[2:]}")
        # Load dataset
        out_shape, minimum_accuracy, train_set, test_set = load_dataset(task, dataset_name, transform_name)
        #
        # # Initialize model and trainer
        # if task == 'txt-generation':
        #     # Dynamically import RNN or LSTM model
        #     if nn.lower() == 'rnn':
        #         from ab.nn.nn.RNN import Net as RNNNet
        #         model = RNNNet(1, 256, len(train_set.chars), batch)
        #     elif nn.lower() == 'lstm':
        #         from ab.nn.nn.LSTM import Net as LSTMNet
        #         model = LSTMNet(1, 256, len(train_set.chars), batch, num_layers=2)
        #     else:
        #         raise ValueError(f"Unsupported text generation model: {nn}")
        return Train(config, out_shape, minimum_accuracy, batch, nn_mod('nn', nn), task, train_set, test_set, metric,
                     num_workers, prms).train_n_eval(n_epochs)
    except Exception as e:
        accuracy_duration = (0.0, 1)
        if isinstance(e, OutOfMemoryError):
            if max_batch_binary_power_local <= min_batch_binary_power:
                return accuracy_duration
            else:
                raise CudaOutOfMemory(batch)
        elif isinstance(e, AccuracyException):
            print(e.message)
            return e.accuracy, e.duration
        elif isinstance(e, LearnTimeException):
            print(f"Estimated training time: {format_time(e.estimated_training_time)}, but limit {format_time(e.max_learn_seconds)}.")
            return (e.max_learn_seconds / e.estimated_training_time) / 1e5, e.duration
        else:
            print(f"error '{nn}': failed to train. Error: {e}")
            if fail_iterations < 0:
                return accuracy_duration
            else:
                raise NNException()

<<<<<<< HEAD
def train_loader_f(train_dataset, batch, num_workers):
    return torch.utils.data.DataLoader(train_dataset, batch_size=batch, shuffle=True,
                                                        num_workers=get_obj_attr(train_dataset, 'num_workers', default=num_workers),
                                                        collate_fn=get_obj_attr(train_dataset, 'collate_fn'))
def test_loader_f(test_dataset, batch, num_workers):
    return torch.utils.data.DataLoader(test_dataset, batch_size=batch, shuffle=False,
                                                       num_workers=get_obj_attr(test_dataset, 'num_workers', default=num_workers),
                                                       collate_fn=get_obj_attr(test_dataset, 'collate_fn'))
=======

def train_loader_f(train_dataset, batch, num_workers):
    return torch.utils.data.DataLoader(train_dataset, batch_size=batch, shuffle=True,
                                       num_workers=get_obj_attr(train_dataset, 'num_workers', default=num_workers),
                                       collate_fn=get_obj_attr(train_dataset, 'collate_fn'))


def test_loader_f(test_dataset, batch, num_workers):
    return torch.utils.data.DataLoader(test_dataset, batch_size=batch, shuffle=False,
                                       num_workers=get_obj_attr(test_dataset, 'num_workers', default=num_workers),
                                       collate_fn=get_obj_attr(test_dataset, 'collate_fn'))


>>>>>>> 6dee04e5
class Train:
    def __init__(self, config: tuple[str, str, str, str], out_shape: tuple, minimum_accuracy: float, batch: int, nn_module, task,
                 train_dataset, test_dataset, metric, num_workers, prm: dict, save_to_db=True, is_code=False, save_path: Union[str, Path] = None):
        """
        Universal class for training CV, Text Generation and other models.
        :param config: Tuple of names (Task, Dataset, Metric, Model).
        :param out_shape: Shape of output tensor of the model (e.g., number of classes for classification tasks).
        :param batch: Batch size used for both training and evaluation.
        :param minimum_accuracy: Expected average value for accuracy provided by the untrained NN model due to random output generation. This value is essential for excluding NN models without accuracy gains.
        :param nn_module: Neural network model name (e.g., 'ab.nn.nn.ResNet', 'out.tmp.').
        :param task: e.g., 'img-segmentation' to specify the task type.
        :param train_dataset: Dataset used for training the model (e.g., torch.utils.data.Dataset).
        :param test_dataset: Dataset used for evaluating/testing the model (e.g., torch.utils.data.Dataset).
        ':param' metric: Name of the evaluation metric (e.g., 'acc', 'iou').
        :param prm: Dictionary of hyperparameters and their values (e.g., {'lr': 0.11, 'momentum': 0.2})
        :param is_code: Whether `config.model` is `nn_code` or `nn`
        :param save_path: Path to save the statistics, set to `None` to use the default
        """
        self.config = config
        self.train_dataset = train_dataset
        self.test_dataset = test_dataset
        self.minimum_accuracy = minimum_accuracy

        self.out_shape = out_shape
        self.batch = batch
        self.task = task
        self.prm = prm

        self.metric_name = metric
        self.metric_function = self.load_metric_function(metric)
        self.save_to_db = save_to_db
        self.is_code = is_code
        self.save_path = save_path

        self.train_loader = train_loader_f(self.train_dataset, self.batch, num_workers)
        self.test_loader = test_loader_f(self.test_dataset, self.batch, num_workers)
<<<<<<< HEAD

=======
>>>>>>> 6dee04e5

        for input_tensor, _ in self.train_loader:
            self.in_shape = np.array(input_tensor).shape  # Model input tensor shape (e.g., (8, 3, 32, 32) for a batch size 8, RGB image 32x32 px).
            break
        self.device = torch_device()

        # Load model
        model_net = get_attr(nn_module, 'Net')
        self.model = model_net(self.in_shape, out_shape, prm, self.device)
        self.model.to(self.device)

    def load_metric_function(self, metric_name):
        """
        Dynamically load the metric function or class based on the metric_name.
        :param metric_name: Name of the metric (e.g., 'acc', 'iou').
        :return: Loaded metric function or initialized class.
        """
        try:
            module = importlib.import_module(nn_mod('metric', metric_name))

            return module.create_metric(self.out_shape)

        except (ModuleNotFoundError, AttributeError) as e:
            raise ValueError(f"Metric '{metric_name}' not found. Ensure a corresponding file and function exist. Ensure the metric module has create_metric()") \
                from e

    def train_n_eval(self, num_epochs):
        """ Training and evaluation """

        start_time = time.time_ns()
        self.model.train_setup(self.prm)
        accuracy_to_time = 0.0
        duration = sys.maxsize
        for epoch in range(1, num_epochs + 1):
            print(f"epoch {epoch}", flush=True)
            self.model.train()
            self.model.learn(DataRoll(self.train_loader))

            accuracy = self.eval(self.test_loader)
            accuracy = 0.0 if math.isnan(accuracy) or math.isinf(accuracy) else accuracy
            duration = time.time_ns() - start_time
            # The accuracy-to-time metric is not stored in the database as it can change over time and can be quickly calculated from saved values.
            accuracy_to_time = accuracy_to_time_metric(accuracy, self.minimum_accuracy, duration)
            if not good(accuracy, self.minimum_accuracy, duration):
                raise AccuracyException(accuracy, duration,
                                        f"Accuracy is too low: {accuracy}."
                                        f" The minimum accepted accuracy for the '{self.config[1]}"
                                        f"' dataset is {self.minimum_accuracy}.")
            prm = merge_prm(self.prm, {'duration': duration, 'accuracy': accuracy, 'uid': DB_Write.uuid4()})
            if self.save_to_db:
                if self.is_code:  # We don't want the filename contain full codes
                    if self.save_path is None:
                        print(f"[WARN]parameter `save_Path` set to null, the staticis will not be saved into a file.")
                    else:
                        save_results(self.config + (epoch,), join(self.save_path, f"{epoch}.json"), prm)
                else:  # Legacy save result codes in file
                    if self.save_path is None:
                        self.save_path = model_stat_dir(self.config)
                    save_results(self.config + (epoch,), join(self.save_path, f"{epoch}.json"), prm)
                    DB_Write.save_results(self.config + (epoch,), prm)  # Separated from Calc.save_results()
        return accuracy_to_time, duration

    def eval(self, test_loader):
        """Evaluation with standardized metric interface"""
        self.model.eval()

        # Reset the metric at the start of evaluation
        self.metric_function.reset()

        with torch.no_grad():
            for inputs, labels in test_loader:
                inputs, labels = inputs.to(self.device), labels.to(self.device)
                outputs = self.model(inputs)

                # Call the metric - all metrics now use the same interface
                self.metric_function(outputs, labels)

        # Get the final result from the metric
        return self.metric_function.result()


def train_new(nn_code, task, dataset, metric, prm, save_to_db=True, prefix: Union[str, None] = None, save_path: Union[str, None] = None, export_onnx=False):
    """
    train the model with the given code and hyperparameters and evaluate it.

    parameter:
        nn_code (str): Code of the model
        task (str): Task type
        dataset (str): Name of the dataset
        metric (str): Evaluation metric
        prm (dict): Hyperparameters, e.g., 'lr', 'momentum', 'batch', 'epoch', 'dropout'
        prefix (str|None): Prefix of the model, set to None if is unknown.
        save_path (str|None): Path to save the statistics, or None to not save.
        export_onnx (bool): Export model and its weights into ONNX file.
    return:
        (str, float): Name of the model and the accuracy
    """
    model_name = DB_Write.uuid4()
    if prefix:
        model_name = prefix + "-" + model_name  # Create temporal name for processing

    tmp_modul = ".".join((out, 'nn', 'tmp'))
<<<<<<< HEAD
    tmp_modul_name  = ".".join((tmp_modul, model_name))
=======
    tmp_modul_name = ".".join((tmp_modul, model_name))
>>>>>>> 6dee04e5
    tmp_dir = ab_root_path / tmp_modul.replace('.', '/')
    create_file(tmp_dir, '__init__.py')
    temp_file_path = tmp_dir / f"{model_name}.py"
    trainer = None
    try:
        with open(temp_file_path, 'w') as f:
            f.write(nn_code)  # write the code to the temp file
        res = codeEvaluator.evaluate_single_file(temp_file_path)
        # load dataset
        out_shape, minimum_accuracy, train_set, test_set = load_dataset(task, dataset, prm['transform'])
        num_workers = prm.get('num_workers', 1)
        # initialize model and trainer
        trainer = Train(
            config=(task, dataset, metric, model_name),
            out_shape=out_shape,
            minimum_accuracy=minimum_accuracy,
            batch=prm['batch'],
            nn_module=tmp_modul_name,
            task=task,
            train_dataset=train_set,
            test_dataset=test_set,
            metric=metric,
            num_workers=num_workers,
            prm=prm,
            save_to_db=save_to_db,
            is_code=True,
            save_path=save_path)
        epoch = prm['epoch']
        result, duration = trainer.train_n_eval(epoch)
        if save_to_db:
            # if result fits the requirement, save the model to database
            if good(result, minimum_accuracy, duration):
                model_name = DB_Write.save_nn(nn_code, task, dataset, metric, epoch, prm, force_name=model_name)
                print(f"Model saved to database with accuracy: {result}")
            else:
                print(f"Model accuracy {result} is below the minimum threshold {minimum_accuracy}. Not saved.")
        if export_onnx:
            for input_tensor, _ in train_loader_f(train_set, 1, num_workers):
                t = input_tensor.to(torch_device())
                export_model_to_onnx(trainer.model, t)
                break
    except Exception as e:
        print(f"Error during training: {e}")
        raise
    finally:
        remove(temp_file_path)
<<<<<<< HEAD
        del train_set
        del test_set
        if trainer: del trainer.model
=======

        try:
            del train_set
        except NameError:
            pass

        try:
            del test_set
        except NameError:
            pass

        try:
            if trainer: del trainer.model
        except NameError:
            pass

>>>>>>> 6dee04e5
    return model_name, result, res['score']<|MERGE_RESOLUTION|>--- conflicted
+++ resolved
@@ -82,17 +82,6 @@
             else:
                 raise NNException()
 
-<<<<<<< HEAD
-def train_loader_f(train_dataset, batch, num_workers):
-    return torch.utils.data.DataLoader(train_dataset, batch_size=batch, shuffle=True,
-                                                        num_workers=get_obj_attr(train_dataset, 'num_workers', default=num_workers),
-                                                        collate_fn=get_obj_attr(train_dataset, 'collate_fn'))
-def test_loader_f(test_dataset, batch, num_workers):
-    return torch.utils.data.DataLoader(test_dataset, batch_size=batch, shuffle=False,
-                                                       num_workers=get_obj_attr(test_dataset, 'num_workers', default=num_workers),
-                                                       collate_fn=get_obj_attr(test_dataset, 'collate_fn'))
-=======
-
 def train_loader_f(train_dataset, batch, num_workers):
     return torch.utils.data.DataLoader(train_dataset, batch_size=batch, shuffle=True,
                                        num_workers=get_obj_attr(train_dataset, 'num_workers', default=num_workers),
@@ -105,7 +94,7 @@
                                        collate_fn=get_obj_attr(test_dataset, 'collate_fn'))
 
 
->>>>>>> 6dee04e5
+
 class Train:
     def __init__(self, config: tuple[str, str, str, str], out_shape: tuple, minimum_accuracy: float, batch: int, nn_module, task,
                  train_dataset, test_dataset, metric, num_workers, prm: dict, save_to_db=True, is_code=False, save_path: Union[str, Path] = None):
@@ -142,10 +131,6 @@
 
         self.train_loader = train_loader_f(self.train_dataset, self.batch, num_workers)
         self.test_loader = test_loader_f(self.test_dataset, self.batch, num_workers)
-<<<<<<< HEAD
-
-=======
->>>>>>> 6dee04e5
 
         for input_tensor, _ in self.train_loader:
             self.in_shape = np.array(input_tensor).shape  # Model input tensor shape (e.g., (8, 3, 32, 32) for a batch size 8, RGB image 32x32 px).
@@ -248,11 +233,7 @@
         model_name = prefix + "-" + model_name  # Create temporal name for processing
 
     tmp_modul = ".".join((out, 'nn', 'tmp'))
-<<<<<<< HEAD
-    tmp_modul_name  = ".".join((tmp_modul, model_name))
-=======
     tmp_modul_name = ".".join((tmp_modul, model_name))
->>>>>>> 6dee04e5
     tmp_dir = ab_root_path / tmp_modul.replace('.', '/')
     create_file(tmp_dir, '__init__.py')
     temp_file_path = tmp_dir / f"{model_name}.py"
@@ -299,11 +280,6 @@
         raise
     finally:
         remove(temp_file_path)
-<<<<<<< HEAD
-        del train_set
-        del test_set
-        if trainer: del trainer.model
-=======
 
         try:
             del train_set
@@ -320,5 +296,4 @@
         except NameError:
             pass
 
->>>>>>> 6dee04e5
-    return model_name, result, res['score']+    return model_name, result, res['score']
